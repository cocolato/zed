--- conflicted
+++ resolved
@@ -265,11 +265,7 @@
                     .p_2()
                     .gap_2()
                     .child(
-<<<<<<< HEAD
                         IconButton::new("debug-continue", IconName::DebugContinue)
-=======
-                        IconButton::new("debug-resume", IconName::Play)
->>>>>>> 0508df9e
                             .on_click(cx.listener(|view, _, cx| {
                                 let client = view.debug_adapter(cx);
                                 if let Some(thread_id) = view.thread_id {
@@ -281,19 +277,7 @@
                             .tooltip(move |cx| Tooltip::text("Continue debug", cx)),
                     )
                     .child(
-<<<<<<< HEAD
                         IconButton::new("debug-step-over", IconName::DebugStepOver)
-=======
-                        IconButton::new("debug-step-over", IconName::Play)
-                            .on_click(cx.listener(|view, _, cx| {
-                                let client = view.debug_adapter(cx);
-                                if let Some(thread_id) = view.thread_id {
-                                    cx.background_executor()
-                                        .spawn(async move { client.step_over(thread_id).await })
-                                        .detach();
-                                }
-                            }))
->>>>>>> 0508df9e
                             .tooltip(move |cx| Tooltip::text("Step over", cx)),
                     )
                     .child(
