--- conflicted
+++ resolved
@@ -73,8 +73,6 @@
 
         cx.notify();
     }
-<<<<<<< HEAD
-=======
 }
 
 impl Render for ModalLayer {
@@ -105,5 +103,4 @@
                     .child(active_modal.modal.clone()),
             )
     }
->>>>>>> 5c424fbe
 }