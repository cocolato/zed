--- conflicted
+++ resolved
@@ -23,13 +23,8 @@
 futures = "0.3"
 log = { version = "0.4.16", features = ["kv_unstable_serde"] }
 postage = { workspace = true }
-<<<<<<< HEAD
-serde = { version = "1.0", features = ["derive", "rc"] }
-serde_derive = { version = "1.0", features = ["deserialize_in_place"] }
-=======
 serde = { workspace = true }
 serde_derive = { workspace = true }
->>>>>>> 59fb4b3d
 smallvec = { version = "1.6", features = ["union"] }
 smol = "1.2"
 
